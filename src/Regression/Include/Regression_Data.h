--- conflicted
+++ resolved
@@ -1,358 +1,346 @@
-#ifndef __REGRESSION_DATA_H__
-#define __REGRESSION_DATA_H__
-
-#include "../../FdaPDE.h"
-#include "../../Mesh/Include/Mesh_Objects.h"
-#include "../../FE_Assemblers_Solvers/Include/Param_Functors.h"
-
-//!  An IO handler class for objects passed from R
-/*!
- * This class, given the data from R, convert them in a C++ format, offering a
- * series of method for their access, so isolating the more the possible the specific
- * code for R/C++ data conversion.
-*/
-class  RegressionData
-{
-	protected:
-		const RNumericMatrix locations_;		//!< Design matrix pointer and dimensions.
-		VectorXr 	   observations_; 		//!< Observations data
-		bool 		   locations_by_nodes_; 	//!< If location is on the mesh nodes or not.
-		UInt 		   nRegions_; 			//!< For areal data.
-		bool 		   arealDataAvg_; 		//!< Is areal data averaged ?
-		VectorXr	   WeightsMatrix_; 		//!< Weighted regression.
-		bool           isGAM = false;
-
-
-	private:
-		std::vector<UInt> observations_indices_;
-		std::vector<UInt> observations_na_;
-
-		std::vector<Real> time_locations_;		//!< Vector of the time locations
-
-		// Barycenter information
-		VectorXi element_ids_; 				//!< Elements id information
-		MatrixXr barycenters_; 				//!< Barycenter information
-		bool locations_by_barycenter_;
-
-		// Other parameters
-		UInt order_;
-
-		// Boundary + Initial
-		std::vector<Real> bc_values_;
-		std::vector<UInt> bc_indices_;
-		VectorXr ic_; 					//!< Initial conditions
-
-		// Design matrix
-		MatrixXr covariates_;
-		UInt n_;
-		UInt p_;
-
-		// Areal data
-		MatrixXi incidenceMatrix_;
-
-		bool flag_mass_;				//!< Mass penalization, only for separable version (flag_parabolic_==FALSE)
-		bool flag_parabolic_;
-		bool flag_iterative_;     //!<True if iterative-method for space time smoothing is selected
-		bool flag_SpaceTime_; // TRUE if space time smoothing
-		UInt search_; // search algorith type
-
-        // Iterative method
-        UInt max_num_iterations_; //!< Max number of iterations allowed.
-        Real threshold_; //!< Limit in difference among J_k and J_k+1 for which we stop iterative method.
-
-		// -- SETTERS --
-		void setObservations(SEXP Robservations);
-		void setObservationsTime(SEXP Robservations);
-		void setBaryLocations(SEXP RbaryLocations);
-		void setTimeLocations(SEXP Rtime_locations);
-		void setCovariates(SEXP Rcovariates);
-		void setIncidenceMatrix(SEXP RincidenceMatrix);
-
-	public:
-		// -- CONSTRUCTORS --
-
-		//! A basic version of the constructor.
-		/*!
-			It initializes the object storing the R given objects. This is the simplest of the two possible interfaces with R
-			\param Rlocations an R-matrix containing the location of the observations.
-			\param Robservations an R-vector containing the values of the observations.
-			\param Rorder an R-integer containing the order of the approximating basis.
-			\param RlambdaS an R-double containing the penalization term of the empirical evidence respect to the prior one.
-			\param Rcovariates an R-matrix storing the covariates of the regression
-			\param RincidenceMatrix an R-matrix containing the incidence matrix defining the regions in the model with areal data
-			\param RBCIndices an R-integer containing the indexes of the nodes the user want to apply a Dirichlet Condition,
-					the other are automatically considered in Neumann Condition.
-			\param RBCValues an R-double containing the value to impose for the Dirichlet condition, on the indexes specified in Rbindex
-			\param GCV an R boolean indicating whether GCV has to be computed or not
-			\param DOF an R boolean indicating whether dofs of the model have to be computed or not
-		        \param RGCVmethod an R-integer indicating the method to use to compute the dofs when DOF is TRUE, can be either 1 (exact) or 2 (stochastic)
-		        \param Rnrealizations the number of random points used in the stochastic computation of the dofs
-		        \param Rsearch an R-integer to decide the search algorithm type (tree or naive or walking search algorithm).
-		        \param Rtune an R-double parameter used in the computation of the GCV. The default value is 1.
-		        \param RarealDataAvg an R boolean indicating whether the areal data are averaged or not.
-
-
-		*/
-		explicit RegressionData(SEXP Rlocations, SEXP RbaryLocations, SEXP Robservations, SEXP Rorder, SEXP Rcovariates,
-			SEXP RBCIndices, SEXP RBCValues, SEXP RincidenceMatrix, SEXP RarealDataAvg, SEXP Rsearch);
-
-		explicit RegressionData(SEXP Rlocations, SEXP RbaryLocations, SEXP Rtime_locations, SEXP Robservations, SEXP Rorder, SEXP Rcovariates,
-			SEXP RBCIndices, SEXP RBCValues, SEXP RincidenceMatrix, SEXP RarealDataAvg, SEXP Rflag_mass, SEXP Rflag_parabolic, SEXP Rflag_iterative,SEXP Rmax_num_iteration, SEXP Rthreshold, SEXP Ric, SEXP Rsearch);
-
-		explicit RegressionData(Real* locations, UInt n_locations, UInt ndim, VectorXr & observations, UInt order, MatrixXr & covariates,
-			 VectorXr & WeightsMatrix, std::vector<UInt> & bc_indices, std::vector<Real> & bc_values,  MatrixXi & incidenceMatrix, bool arealDataAvg, UInt search);
-
-		// -- PRINTERS --
-		void printObservations(std::ostream & out) const;
-		void printCovariates(std::ostream & out) const;
-		void printLocations(std::ostream & out) const;
-		void printIncidenceMatrix(std::ostream & out) const;
-
-		// -- GETTERS --
-		// Observations [[GM passng to const pointers??]]
-		//! A method returning a const pointer to the observations vector
-		const VectorXr * getObservations(void) const {return &observations_;}
-		//! A method returning the number of observations
-		UInt getNumberofObservations(void) const {return observations_.size();}
-		//! A method returning the number of space observations
-		UInt getNumberofSpaceObservations(void) const {return observations_.size()/time_locations_.size();}
-		//! A method returning the number of time observations
-<<<<<<< HEAD
-		inline UInt getNumberofTimeObservations(void) const {return time_locations_.size();}
-		inline const std::vector<UInt> * getObservationsIndices(void) const {return &observations_indices_;}
-		inline const std::vector<UInt> * getObservationsNA(void) const {return &observations_na_;}
-        //! A method returning the maximum iteration for the iterative method
-        inline UInt get_maxiter() const {return max_num_iterations_;}
-        //! A method returning the treshold
-        inline Real get_treshold() const {return threshold_;}
-=======
-		UInt getNumberofTimeObservations(void) const {return time_locations_.size();}
-		const std::vector<UInt> * getObservationsIndices(void) const {return &observations_indices_;}
-		const std::vector<UInt> * getObservationsNA(void) const {return &observations_na_;}
->>>>>>> 8f52d641
-
-		// Locations [[GM passng to const pointers??]]
-		//! A method returning the locations of the observations
-		template<UInt ndim>
-		Point<ndim> getLocations(UInt i) const {return Point<ndim>(i, locations_);}
-		//! A method returning the locations of the time observations
-		std::vector<Real> const & getTimeLocations(void) const {return time_locations_;}
-		bool isLocationsByNodes(void) const {return locations_by_nodes_;}
-		bool isLocationsByBarycenter(void) const {return locations_by_barycenter_;}
-		MatrixXr const & getBarycenters(void) const {return barycenters_;} 	//not pointer to avoid compilation error in templates, not used in mixedFERegression
-		VectorXi const & getElementIds(void) const {return element_ids_;} 	//not pointer to avoid compilation error in templates, not used in mixedFERegression
-		Real getBarycenter(int i, int j) const {return barycenters_(i,j);}
-		UInt getElementId(Id i) const {return element_ids_(i);}
-
-		// Covariates
-		//! A method returning a const pointer to the design matrix
-		const MatrixXr * getCovariates(void) const {return &covariates_;}
-
-		// Bounday + Initial
-		//! A method returning the indexes of the nodes for which is needed to apply Dirichlet Conditions
-		const std::vector<UInt> * getDirichletIndices(void) const {return &bc_indices_;}
-		//! A method returning the values to apply for Dirichlet Conditions
-		const std::vector<Real> * getDirichletValues(void) const {return &bc_values_;}
-		//! A method returning the values to apply for Initial Conditions
-		const VectorXr * getInitialValues(void) const {return &ic_;}
-
-		// Areal
-		//! A method returning a const pointer to the incidence matrix
-		const MatrixXi * getIncidenceMatrix(void) const {return &incidenceMatrix_;}
-		//! A method returning the number of regions
-		UInt getNumberOfRegions(void) const {return nRegions_;}
-		bool isArealDataAvg(void) const {return arealDataAvg_;}
-
-		//! A method returning the input order
-		UInt getOrder(void) const {return order_;}
-
-		//! A method returning a const pointer to the matrix of weights
-		const VectorXr * getWeightsMatrix(void) const {return &WeightsMatrix_;}
-
-<<<<<<< HEAD
-		inline bool isSpaceTime(void) const {return flag_SpaceTime_;}
-		inline bool getFlagMass(void) const {return flag_mass_;}
-		inline bool getFlagParabolic(void) const {return flag_parabolic_;}
-        inline bool getFlagIterative(void) const {return flag_iterative_;}    //!<True if iterative-method for space time smoothing is selected
-		inline bool getisGAM(void) const {return isGAM;}
-=======
-		bool isSpaceTime(void) const {return flag_SpaceTime_;}
-		bool getFlagMass(void) const {return flag_mass_;}
-		bool getFlagParabolic(void) const {return flag_parabolic_;}
-		bool getisGAM(void) const {return isGAM;}
->>>>>>> 8f52d641
-
-		// Search
-		//! A method returning the input search
-		UInt getSearch(void) const {return search_;}
-};
-
-
-class  RegressionDataElliptic:public RegressionData
-{
-	private:
-		Diffusion<PDEParameterOptions::Constant> K_;
-		Advection<PDEParameterOptions::Constant> beta_;
-		Real c_;
-
-	public:
-		//! A complete version of the constructor.
-		/*!
-			It initializes the object storing the R given objects. This is the simplest of the two possible interfaces with R
-			\param Rlocations an R-matrix containing the location of the observations.
-			\param Robservations an R-vector containing the values of the observations.
-			\param Rorder an R-integer containing the order of the approximating basis.
-			\param RlambdaS an R-double containing the penalization term of the empirical evidence respect to the prior one.
-			\param RK an R-double 2X2 matrix containing the coefficients for a anisotropic DIFFUSION term.
-			\param Rbeta an R-double 2-dim vector that contains the coefficients for the TRANSPORT coefficients.
-			\param Rc an R-double that contains the coefficient of the REACTION term
-			\param Rcovariates an R-matrix storing the covariates of the regression
-			\param RincidenceMatrix an R-matrix containing the incidence matrix defining the regions in the model with areal data
-			\param RBCIndices an R-integer containing the indexes of the nodes the user want to apply a Dirichlet Condition,
-					the other are automatically considered in Neumann Condition.
-			\param RBCValues an R-double containing the value to impose for the Dirichlet condition, on the indexes specified in Rbindex
-			\param DOF an R boolean indicating whether dofs of the model have to be computed or not
-		        \param RGCVmethod an R-integer indicating the method to use to compute the dofs when DOF is TRUE, can be either 1 (exact) or 2 (stochastic)
-		        \param Rnrealizations the number of random points used in the stochastic computation of the dofs
-		        \param Rsearch an R-integer to decide the search algorithm type (tree or naive or walking search algorithm).
-		*/
-		explicit RegressionDataElliptic(SEXP Rlocations, SEXP RbaryLocations, SEXP Robservations, SEXP Rorder,
-			 SEXP RK, SEXP Rbeta, SEXP Rc, SEXP Rcovariates, SEXP RBCIndices, SEXP RBCValues,
-			 SEXP RincidenceMatrix, SEXP RarealDataAvg, SEXP Rsearch);
-
-		explicit RegressionDataElliptic(SEXP Rlocations, SEXP RbaryLocations, SEXP Rtime_locations, SEXP Robservations, SEXP Rorder,
-			SEXP RK, SEXP Rbeta, SEXP Rc, SEXP Rcovariates, SEXP RBCIndices, SEXP RBCValues,
-			SEXP RincidenceMatrix, SEXP RarealDataAvg, SEXP Rflag_mass, SEXP Rflag_parabolic, SEXP Rflag_iterative, SEXP Rmax_num_iteration, SEXP Rthreshold, SEXP Ric, SEXP Rsearch);
-
-		Diffusion<PDEParameterOptions::Constant> const & getK() const {return K_;}
-		Advection<PDEParameterOptions::Constant> const & getBeta() const {return beta_;}
-		Real const getC() const {return c_;}
-};
-
-class RegressionDataEllipticSpaceVarying:public RegressionData
-{
-	private:
-		Diffusion<PDEParameterOptions::SpaceVarying> K_;
-		Advection<PDEParameterOptions::SpaceVarying> beta_;
-		Reaction c_;
-		ForcingTerm u_;
-
-	public:
-
-		//! A complete version of the constructor.
-		/*!
-			It initializes the object storing the R given objects. This is the simplest of the two possible interfaces with R
-			\param Rlocations an R-matrix containing the location of the observations.
-			\param Robservations an R-vector containing the values of the observations.
-			\param Rorder an R-integer containing the order of the approximating basis.
-			\param RlambdaS an R-double containing the penalization term of the empirical evidence respect to the prior one.
-			\param RK an R-double 2X2 matrix containing the coefficients for a anisotropic DIFFUSION term.
-			\param Rbeta an R-double 2-dim vector that contains the coefficients for the TRANSPORT coefficients.
-			\param Rc an R-double that contains the coefficient of the REACTION term
-			\param  Ru an R-double vector of length #triangles that contaiins the forcing term integrals.
-			\param Rcovariates an R-matrix storing the covariates of the regression
-			\param RincidenceMatrix an R-matrix containing the incidence matrix defining the regions in the model with areal data
-			\param RBCIndices an R-integer containing the indexes of the nodes the user want to apply a Dirichlet Condition,
-					the other are automatically considered in Neumann Condition.
-			\param RBCValues an R-double containing the value to impose for the Dirichlet condition, on the indexes specified in Rbindex
-			\param DOF an R boolean indicating whether dofs of the model have to be computed or not
-	        	\param RGCVmethod an R-integer indicating the method to use to compute the dofs when DOF is TRUE, can be either 1 (exact) or 2 (stochastic)
-	        	\param Rnrealizations the number of random points used in the stochastic computation of the dofs
-	        	\param Rsearch an R-integer to decide the search algorithm type (tree or naive or walking search algorithm).
-		*/
-		explicit RegressionDataEllipticSpaceVarying(SEXP Rlocations, SEXP RbaryLocations, SEXP Robservations, SEXP Rorder,
-			SEXP RK, SEXP Rbeta, SEXP Rc, SEXP Ru, SEXP Rcovariates, SEXP RBCIndices, SEXP RBCValues,
-			SEXP RincidenceMatrix, SEXP RarealDataAvg, SEXP Rsearch);
-
-		explicit RegressionDataEllipticSpaceVarying(SEXP Rlocations, SEXP RbaryLocations, SEXP Rtime_locations, SEXP Robservations, SEXP Rorder,
-			SEXP RK, SEXP Rbeta, SEXP Rc, SEXP Ru, SEXP Rcovariates, SEXP RBCIndices, SEXP RBCValues, SEXP RincidenceMatrix, SEXP RarealDataAvg,
-			SEXP Rflag_mass, SEXP Rflag_parabolic, SEXP Rflag_iterative, SEXP Rmax_num_iteration, SEXP Rthreshold, SEXP Ric, SEXP Rsearch);
-
-		Diffusion<PDEParameterOptions::SpaceVarying> const & getK() const {return K_;}
-		Advection<PDEParameterOptions::SpaceVarying> const & getBeta() const {return beta_;}
-		Reaction const & getC() const {return c_;}
-		ForcingTerm const & getU() const {return u_;}
-};
-
-//----------------------------------------------------------------------------//
-// ------------------------------   GAM DATA ---------------------------------//
-//----------------------------------------------------------------------------//
-/*! @brief A class that stores the data for the Generalized Additive Models.
- *
- *	It is a derived class of the RegressionHandler data type. It can be: RegressionData, RegressionDataElliptic, or RegressionDataEllipticSpaceVarying
- */
-template<typename RegressionHandler>
-class  RegressionDataGAM : public RegressionHandler
-{
-	private:
-
-		VectorXr initialObservations_; //!< A copy of the true observations, which will not be overriden during FPIRLS algorithm.
-		std::vector<UInt> initial_observations_indeces_;
-		UInt max_num_iterations_; //!< Max number of iterations allowed.
-		Real threshold_; //!< Limit in difference among J_k and J_k+1 for which we stop FPIRLS.
-
-	public:
-		//! A complete version of the constructor.
-		/*!
-			It initializes the object storing the R given objects. This is the simplest of the two possible interfaces with R
-			\param Rlocations an R-matrix containing the location of the observations.
-			\param Robservations an R-vector containing the values of the observations.
-			\param Rorder an R-integer containing the order of the approximating basis.
-			\param RlambdaS an R-double containing the penalization term of the empirical evidence respect to the prior one.
-			\param RK an R-double 2X2 matrix containing the coefficients for a anisotropic DIFFUSION term.
-			\param Rbeta an R-double 2-dim vector that contains the coefficients for the TRANSPORT coefficients.
-			\param Rc an R-double that contains the coefficient of the REACTION term
-			\param Rcovariates an R-matrix storing the covariates of the regression
-			\param RincidenceMatrix an R-matrix containing the incidence matrix defining the regions in the model with areal data
-			\param RBCIndices an R-integer containing the indexes of the nodes the user want to apply a Dirichlet Condition,
-					the other are automatically considered in Neumann Condition.
-			\param RBCValues an R-double containing the value to impose for the Dirichlet condition, on the indexes specified in Rbindex
-			\param DOF an R boolean indicating whether dofs of the model have to be computed or not
-		        \param RGCVmethod an R-integer indicating the method to use to compute the dofs when DOF is TRUE, can be either 1 (exact) or 2 (stochastic)
-		        \param Rnrealizations the number of random points used in the stochastic computation of the dofs
-		        \param Rmax_num_iteration an R-integer indicating the max number of steps for the FPIRLS algorithm
-		        \param Rthreshold an R-double used for arresting FPIRLS algorithm. Algorithm stops when two successive iterations lead to improvement in penalized log-likelihood smaller than threshold.
-		        \param Rtune an R-double parameter used in the computation of the GCV. The default value is 1.
-		        \param RarealDataAvg an R boolean indicating whether the areal data are averaged or not.
-		*/
-
-		//Laplace
-		explicit RegressionDataGAM(SEXP Rlocations, SEXP RbaryLocations, SEXP Robservations, SEXP Rorder,
-			SEXP Rcovariates, SEXP RBCIndices, SEXP RBCValues, SEXP RincidenceMatrix, SEXP RarealDataAvg, SEXP Rsearch,
-			SEXP Rmax_num_iteration, SEXP Rthreshold);
-
-		// PDE
-		explicit RegressionDataGAM(SEXP Rlocations, SEXP RbaryLocations, SEXP Robservations, SEXP Rorder,
-			SEXP RK, SEXP Rbeta, SEXP Rc, SEXP Rcovariates, SEXP RBCIndices, SEXP RBCValues,
-			SEXP RincidenceMatrix, SEXP RarealDataAvg, SEXP Rsearch, SEXP Rmax_num_iteration, SEXP Rthreshold);
-
-		// PDE SpaceVarying
-		explicit RegressionDataGAM(SEXP Rlocations, SEXP RbaryLocations, SEXP Robservations, SEXP Rorder,
-			SEXP RK, SEXP Rbeta, SEXP Rc, SEXP Ru, SEXP Rcovariates, SEXP RBCIndices, SEXP RBCValues,
-			SEXP RincidenceMatrix, SEXP RarealDataAvg, SEXP Rsearch, SEXP Rmax_num_iteration, SEXP Rthreshold);
-
-		//! A method returning the maximum iteration for the iterative method
-		UInt get_maxiter() const {return max_num_iterations_;}
-		//! A method returning the treshold
-		Real get_treshold() const {return threshold_;}
-		//! A method returning a reference to the observations vector
-		const VectorXr * getInitialObservations() const {return &initialObservations_;}
-		//! A method returning the lambda used in the GAM data
-		UInt getNumberofInitialObservations() const {return initial_observations_indeces_.size();}
-
-		//! Update Pseudodata (observations and weights)
-		void updatePseudodata(VectorXr& z_, VectorXr& P){this-> observations_ = z_; this-> WeightsMatrix_ = P;}
-};
-
-
-// Type definitions for the GAMdata Structure
-/** GAMDataLaplace type definition */
-typedef RegressionDataGAM<RegressionData> GAMDataLaplace;
-/** GAMDataElliptic type definition */
-typedef RegressionDataGAM<RegressionDataElliptic> GAMDataElliptic;
-/**  GAMDataEllipticSpaceVarying type definition */
-typedef RegressionDataGAM<RegressionDataEllipticSpaceVarying> GAMDataEllipticSpaceVarying;
-
-#include "Regression_Data_imp.h"
-
-#endif
+#ifndef __REGRESSION_DATA_H__
+#define __REGRESSION_DATA_H__
+
+#include "../../FdaPDE.h"
+#include "../../Mesh/Include/Mesh_Objects.h"
+#include "../../FE_Assemblers_Solvers/Include/Param_Functors.h"
+
+//!  An IO handler class for objects passed from R
+/*!
+ * This class, given the data from R, convert them in a C++ format, offering a
+ * series of method for their access, so isolating the more the possible the specific
+ * code for R/C++ data conversion.
+*/
+class  RegressionData
+{
+	protected:
+		const RNumericMatrix locations_;		//!< Design matrix pointer and dimensions.
+		VectorXr 	   observations_; 		//!< Observations data
+		bool 		   locations_by_nodes_; 	//!< If location is on the mesh nodes or not.
+		UInt 		   nRegions_; 			//!< For areal data.
+		bool 		   arealDataAvg_; 		//!< Is areal data averaged ?
+		VectorXr	   WeightsMatrix_; 		//!< Weighted regression.
+		bool           isGAM = false;
+
+
+	private:
+		std::vector<UInt> observations_indices_;
+		std::vector<UInt> observations_na_;
+
+		std::vector<Real> time_locations_;		//!< Vector of the time locations
+
+		// Barycenter information
+		VectorXi element_ids_; 				//!< Elements id information
+		MatrixXr barycenters_; 				//!< Barycenter information
+		bool locations_by_barycenter_;
+
+		// Other parameters
+		UInt order_;
+
+		// Boundary + Initial
+		std::vector<Real> bc_values_;
+		std::vector<UInt> bc_indices_;
+		VectorXr ic_; 					//!< Initial conditions
+
+		// Design matrix
+		MatrixXr covariates_;
+		UInt n_;
+		UInt p_;
+
+		// Areal data
+		MatrixXi incidenceMatrix_;
+
+		bool flag_mass_;				//!< Mass penalization, only for separable version (flag_parabolic_==FALSE)
+		bool flag_parabolic_;
+		bool flag_iterative_;     //!<True if iterative-method for space time smoothing is selected
+		bool flag_SpaceTime_; // TRUE if space time smoothing
+		UInt search_; // search algorith type
+
+        // Iterative method
+        UInt max_num_iterations_; //!< Max number of iterations allowed.
+        Real threshold_; //!< Limit in difference among J_k and J_k+1 for which we stop iterative method.
+
+		// -- SETTERS --
+		void setObservations(SEXP Robservations);
+		void setObservationsTime(SEXP Robservations);
+		void setBaryLocations(SEXP RbaryLocations);
+		void setTimeLocations(SEXP Rtime_locations);
+		void setCovariates(SEXP Rcovariates);
+		void setIncidenceMatrix(SEXP RincidenceMatrix);
+
+	public:
+		// -- CONSTRUCTORS --
+
+		//! A basic version of the constructor.
+		/*!
+			It initializes the object storing the R given objects. This is the simplest of the two possible interfaces with R
+			\param Rlocations an R-matrix containing the location of the observations.
+			\param Robservations an R-vector containing the values of the observations.
+			\param Rorder an R-integer containing the order of the approximating basis.
+			\param RlambdaS an R-double containing the penalization term of the empirical evidence respect to the prior one.
+			\param Rcovariates an R-matrix storing the covariates of the regression
+			\param RincidenceMatrix an R-matrix containing the incidence matrix defining the regions in the model with areal data
+			\param RBCIndices an R-integer containing the indexes of the nodes the user want to apply a Dirichlet Condition,
+					the other are automatically considered in Neumann Condition.
+			\param RBCValues an R-double containing the value to impose for the Dirichlet condition, on the indexes specified in Rbindex
+			\param GCV an R boolean indicating whether GCV has to be computed or not
+			\param DOF an R boolean indicating whether dofs of the model have to be computed or not
+		        \param RGCVmethod an R-integer indicating the method to use to compute the dofs when DOF is TRUE, can be either 1 (exact) or 2 (stochastic)
+		        \param Rnrealizations the number of random points used in the stochastic computation of the dofs
+		        \param Rsearch an R-integer to decide the search algorithm type (tree or naive or walking search algorithm).
+		        \param Rtune an R-double parameter used in the computation of the GCV. The default value is 1.
+		        \param RarealDataAvg an R boolean indicating whether the areal data are averaged or not.
+
+
+		*/
+		explicit RegressionData(SEXP Rlocations, SEXP RbaryLocations, SEXP Robservations, SEXP Rorder, SEXP Rcovariates,
+			SEXP RBCIndices, SEXP RBCValues, SEXP RincidenceMatrix, SEXP RarealDataAvg, SEXP Rsearch);
+
+		explicit RegressionData(SEXP Rlocations, SEXP RbaryLocations, SEXP Rtime_locations, SEXP Robservations, SEXP Rorder, SEXP Rcovariates,
+			SEXP RBCIndices, SEXP RBCValues, SEXP RincidenceMatrix, SEXP RarealDataAvg, SEXP Rflag_mass, SEXP Rflag_parabolic, SEXP Rflag_iterative,SEXP Rmax_num_iteration, SEXP Rthreshold, SEXP Ric, SEXP Rsearch);
+
+		explicit RegressionData(Real* locations, UInt n_locations, UInt ndim, VectorXr & observations, UInt order, MatrixXr & covariates,
+			 VectorXr & WeightsMatrix, std::vector<UInt> & bc_indices, std::vector<Real> & bc_values,  MatrixXi & incidenceMatrix, bool arealDataAvg, UInt search);
+
+		// -- PRINTERS --
+		void printObservations(std::ostream & out) const;
+		void printCovariates(std::ostream & out) const;
+		void printLocations(std::ostream & out) const;
+		void printIncidenceMatrix(std::ostream & out) const;
+
+		// -- GETTERS --
+		// Observations [[GM passng to const pointers??]]
+		//! A method returning a const pointer to the observations vector
+		const VectorXr * getObservations(void) const {return &observations_;}
+		//! A method returning the number of observations
+		UInt getNumberofObservations(void) const {return observations_.size();}
+		//! A method returning the number of space observations
+		UInt getNumberofSpaceObservations(void) const {return observations_.size()/time_locations_.size();}
+		//! A method returning the number of time observations
+
+		UInt getNumberofTimeObservations(void) const {return time_locations_.size();}
+		const std::vector<UInt> * getObservationsIndices(void) const {return &observations_indices_;}
+		const std::vector<UInt> * getObservationsNA(void) const {return &observations_na_;}
+        //! A method returning the maximum iteration for the iterative method
+        const UInt get_maxiter() const {return max_num_iterations_;}
+        //! A method returning the treshold
+        const Real get_treshold() const {return threshold_;}
+
+		// Locations [[GM passng to const pointers??]]
+		//! A method returning the locations of the observations
+		template<UInt ndim>
+		Point<ndim> getLocations(UInt i) const {return Point<ndim>(i, locations_);}
+		//! A method returning the locations of the time observations
+		std::vector<Real> const & getTimeLocations(void) const {return time_locations_;}
+		bool isLocationsByNodes(void) const {return locations_by_nodes_;}
+		bool isLocationsByBarycenter(void) const {return locations_by_barycenter_;}
+		MatrixXr const & getBarycenters(void) const {return barycenters_;} 	//not pointer to avoid compilation error in templates, not used in mixedFERegression
+		VectorXi const & getElementIds(void) const {return element_ids_;} 	//not pointer to avoid compilation error in templates, not used in mixedFERegression
+		Real getBarycenter(int i, int j) const {return barycenters_(i,j);}
+		UInt getElementId(Id i) const {return element_ids_(i);}
+
+		// Covariates
+		//! A method returning a const pointer to the design matrix
+		const MatrixXr * getCovariates(void) const {return &covariates_;}
+
+		// Bounday + Initial
+		//! A method returning the indexes of the nodes for which is needed to apply Dirichlet Conditions
+		const std::vector<UInt> * getDirichletIndices(void) const {return &bc_indices_;}
+		//! A method returning the values to apply for Dirichlet Conditions
+		const std::vector<Real> * getDirichletValues(void) const {return &bc_values_;}
+		//! A method returning the values to apply for Initial Conditions
+		const VectorXr * getInitialValues(void) const {return &ic_;}
+
+		// Areal
+		//! A method returning a const pointer to the incidence matrix
+		const MatrixXi * getIncidenceMatrix(void) const {return &incidenceMatrix_;}
+		//! A method returning the number of regions
+		UInt getNumberOfRegions(void) const {return nRegions_;}
+		bool isArealDataAvg(void) const {return arealDataAvg_;}
+
+		//! A method returning the input order
+		UInt getOrder(void) const {return order_;}
+
+		//! A method returning a const pointer to the matrix of weights
+		const VectorXr * getWeightsMatrix(void) const {return &WeightsMatrix_;}
+
+        bool isSpaceTime(void) const {return flag_SpaceTime_;}
+		bool getFlagMass(void) const {return flag_mass_;}
+		bool getFlagParabolic(void) const {return flag_parabolic_;}
+        bool getFlagIterative(void) const {return flag_iterative_;}    //!<True if iterative-method for space time smoothing is selected
+		bool getisGAM(void) const {return isGAM;}
+
+		// Search
+		//! A method returning the input search
+		UInt getSearch(void) const {return search_;}
+};
+
+
+class  RegressionDataElliptic:public RegressionData
+{
+	private:
+		Diffusion<PDEParameterOptions::Constant> K_;
+		Advection<PDEParameterOptions::Constant> beta_;
+		Real c_;
+
+	public:
+		//! A complete version of the constructor.
+		/*!
+			It initializes the object storing the R given objects. This is the simplest of the two possible interfaces with R
+			\param Rlocations an R-matrix containing the location of the observations.
+			\param Robservations an R-vector containing the values of the observations.
+			\param Rorder an R-integer containing the order of the approximating basis.
+			\param RlambdaS an R-double containing the penalization term of the empirical evidence respect to the prior one.
+			\param RK an R-double 2X2 matrix containing the coefficients for a anisotropic DIFFUSION term.
+			\param Rbeta an R-double 2-dim vector that contains the coefficients for the TRANSPORT coefficients.
+			\param Rc an R-double that contains the coefficient of the REACTION term
+			\param Rcovariates an R-matrix storing the covariates of the regression
+			\param RincidenceMatrix an R-matrix containing the incidence matrix defining the regions in the model with areal data
+			\param RBCIndices an R-integer containing the indexes of the nodes the user want to apply a Dirichlet Condition,
+					the other are automatically considered in Neumann Condition.
+			\param RBCValues an R-double containing the value to impose for the Dirichlet condition, on the indexes specified in Rbindex
+			\param DOF an R boolean indicating whether dofs of the model have to be computed or not
+		        \param RGCVmethod an R-integer indicating the method to use to compute the dofs when DOF is TRUE, can be either 1 (exact) or 2 (stochastic)
+		        \param Rnrealizations the number of random points used in the stochastic computation of the dofs
+		        \param Rsearch an R-integer to decide the search algorithm type (tree or naive or walking search algorithm).
+		*/
+		explicit RegressionDataElliptic(SEXP Rlocations, SEXP RbaryLocations, SEXP Robservations, SEXP Rorder,
+			 SEXP RK, SEXP Rbeta, SEXP Rc, SEXP Rcovariates, SEXP RBCIndices, SEXP RBCValues,
+			 SEXP RincidenceMatrix, SEXP RarealDataAvg, SEXP Rsearch);
+
+		explicit RegressionDataElliptic(SEXP Rlocations, SEXP RbaryLocations, SEXP Rtime_locations, SEXP Robservations, SEXP Rorder,
+			SEXP RK, SEXP Rbeta, SEXP Rc, SEXP Rcovariates, SEXP RBCIndices, SEXP RBCValues,
+			SEXP RincidenceMatrix, SEXP RarealDataAvg, SEXP Rflag_mass, SEXP Rflag_parabolic, SEXP Rflag_iterative, SEXP Rmax_num_iteration, SEXP Rthreshold, SEXP Ric, SEXP Rsearch);
+
+		Diffusion<PDEParameterOptions::Constant> const & getK() const {return K_;}
+		Advection<PDEParameterOptions::Constant> const & getBeta() const {return beta_;}
+		Real const getC() const {return c_;}
+};
+
+class RegressionDataEllipticSpaceVarying:public RegressionData
+{
+	private:
+		Diffusion<PDEParameterOptions::SpaceVarying> K_;
+		Advection<PDEParameterOptions::SpaceVarying> beta_;
+		Reaction c_;
+		ForcingTerm u_;
+
+	public:
+
+		//! A complete version of the constructor.
+		/*!
+			It initializes the object storing the R given objects. This is the simplest of the two possible interfaces with R
+			\param Rlocations an R-matrix containing the location of the observations.
+			\param Robservations an R-vector containing the values of the observations.
+			\param Rorder an R-integer containing the order of the approximating basis.
+			\param RlambdaS an R-double containing the penalization term of the empirical evidence respect to the prior one.
+			\param RK an R-double 2X2 matrix containing the coefficients for a anisotropic DIFFUSION term.
+			\param Rbeta an R-double 2-dim vector that contains the coefficients for the TRANSPORT coefficients.
+			\param Rc an R-double that contains the coefficient of the REACTION term
+			\param  Ru an R-double vector of length #triangles that contaiins the forcing term integrals.
+			\param Rcovariates an R-matrix storing the covariates of the regression
+			\param RincidenceMatrix an R-matrix containing the incidence matrix defining the regions in the model with areal data
+			\param RBCIndices an R-integer containing the indexes of the nodes the user want to apply a Dirichlet Condition,
+					the other are automatically considered in Neumann Condition.
+			\param RBCValues an R-double containing the value to impose for the Dirichlet condition, on the indexes specified in Rbindex
+			\param DOF an R boolean indicating whether dofs of the model have to be computed or not
+	        	\param RGCVmethod an R-integer indicating the method to use to compute the dofs when DOF is TRUE, can be either 1 (exact) or 2 (stochastic)
+	        	\param Rnrealizations the number of random points used in the stochastic computation of the dofs
+	        	\param Rsearch an R-integer to decide the search algorithm type (tree or naive or walking search algorithm).
+		*/
+		explicit RegressionDataEllipticSpaceVarying(SEXP Rlocations, SEXP RbaryLocations, SEXP Robservations, SEXP Rorder,
+			SEXP RK, SEXP Rbeta, SEXP Rc, SEXP Ru, SEXP Rcovariates, SEXP RBCIndices, SEXP RBCValues,
+			SEXP RincidenceMatrix, SEXP RarealDataAvg, SEXP Rsearch);
+
+		explicit RegressionDataEllipticSpaceVarying(SEXP Rlocations, SEXP RbaryLocations, SEXP Rtime_locations, SEXP Robservations, SEXP Rorder,
+			SEXP RK, SEXP Rbeta, SEXP Rc, SEXP Ru, SEXP Rcovariates, SEXP RBCIndices, SEXP RBCValues, SEXP RincidenceMatrix, SEXP RarealDataAvg,
+			SEXP Rflag_mass, SEXP Rflag_parabolic, SEXP Rflag_iterative, SEXP Rmax_num_iteration, SEXP Rthreshold, SEXP Ric, SEXP Rsearch);
+
+		Diffusion<PDEParameterOptions::SpaceVarying> const & getK() const {return K_;}
+		Advection<PDEParameterOptions::SpaceVarying> const & getBeta() const {return beta_;}
+		Reaction const & getC() const {return c_;}
+		ForcingTerm const & getU() const {return u_;}
+};
+
+//----------------------------------------------------------------------------//
+// ------------------------------   GAM DATA ---------------------------------//
+//----------------------------------------------------------------------------//
+/*! @brief A class that stores the data for the Generalized Additive Models.
+ *
+ *	It is a derived class of the RegressionHandler data type. It can be: RegressionData, RegressionDataElliptic, or RegressionDataEllipticSpaceVarying
+ */
+template<typename RegressionHandler>
+class  RegressionDataGAM : public RegressionHandler
+{
+	private:
+
+		VectorXr initialObservations_; //!< A copy of the true observations, which will not be overriden during FPIRLS algorithm.
+		std::vector<UInt> initial_observations_indeces_;
+		UInt max_num_iterations_; //!< Max number of iterations allowed.
+		Real threshold_; //!< Limit in difference among J_k and J_k+1 for which we stop FPIRLS.
+
+	public:
+		//! A complete version of the constructor.
+		/*!
+			It initializes the object storing the R given objects. This is the simplest of the two possible interfaces with R
+			\param Rlocations an R-matrix containing the location of the observations.
+			\param Robservations an R-vector containing the values of the observations.
+			\param Rorder an R-integer containing the order of the approximating basis.
+			\param RlambdaS an R-double containing the penalization term of the empirical evidence respect to the prior one.
+			\param RK an R-double 2X2 matrix containing the coefficients for a anisotropic DIFFUSION term.
+			\param Rbeta an R-double 2-dim vector that contains the coefficients for the TRANSPORT coefficients.
+			\param Rc an R-double that contains the coefficient of the REACTION term
+			\param Rcovariates an R-matrix storing the covariates of the regression
+			\param RincidenceMatrix an R-matrix containing the incidence matrix defining the regions in the model with areal data
+			\param RBCIndices an R-integer containing the indexes of the nodes the user want to apply a Dirichlet Condition,
+					the other are automatically considered in Neumann Condition.
+			\param RBCValues an R-double containing the value to impose for the Dirichlet condition, on the indexes specified in Rbindex
+			\param DOF an R boolean indicating whether dofs of the model have to be computed or not
+		        \param RGCVmethod an R-integer indicating the method to use to compute the dofs when DOF is TRUE, can be either 1 (exact) or 2 (stochastic)
+		        \param Rnrealizations the number of random points used in the stochastic computation of the dofs
+		        \param Rmax_num_iteration an R-integer indicating the max number of steps for the FPIRLS algorithm
+		        \param Rthreshold an R-double used for arresting FPIRLS algorithm. Algorithm stops when two successive iterations lead to improvement in penalized log-likelihood smaller than threshold.
+		        \param Rtune an R-double parameter used in the computation of the GCV. The default value is 1.
+		        \param RarealDataAvg an R boolean indicating whether the areal data are averaged or not.
+		*/
+
+		//Laplace
+		explicit RegressionDataGAM(SEXP Rlocations, SEXP RbaryLocations, SEXP Robservations, SEXP Rorder,
+			SEXP Rcovariates, SEXP RBCIndices, SEXP RBCValues, SEXP RincidenceMatrix, SEXP RarealDataAvg, SEXP Rsearch,
+			SEXP Rmax_num_iteration, SEXP Rthreshold);
+
+		// PDE
+		explicit RegressionDataGAM(SEXP Rlocations, SEXP RbaryLocations, SEXP Robservations, SEXP Rorder,
+			SEXP RK, SEXP Rbeta, SEXP Rc, SEXP Rcovariates, SEXP RBCIndices, SEXP RBCValues,
+			SEXP RincidenceMatrix, SEXP RarealDataAvg, SEXP Rsearch, SEXP Rmax_num_iteration, SEXP Rthreshold);
+
+		// PDE SpaceVarying
+		explicit RegressionDataGAM(SEXP Rlocations, SEXP RbaryLocations, SEXP Robservations, SEXP Rorder,
+			SEXP RK, SEXP Rbeta, SEXP Rc, SEXP Ru, SEXP Rcovariates, SEXP RBCIndices, SEXP RBCValues,
+			SEXP RincidenceMatrix, SEXP RarealDataAvg, SEXP Rsearch, SEXP Rmax_num_iteration, SEXP Rthreshold);
+
+		//! A method returning the maximum iteration for the iterative method
+		UInt get_maxiter() const {return max_num_iterations_;}
+		//! A method returning the treshold
+		Real get_treshold() const {return threshold_;}
+		//! A method returning a reference to the observations vector
+		const VectorXr * getInitialObservations() const {return &initialObservations_;}
+		//! A method returning the lambda used in the GAM data
+		UInt getNumberofInitialObservations() const {return initial_observations_indeces_.size();}
+
+		//! Update Pseudodata (observations and weights)
+		void updatePseudodata(VectorXr& z_, VectorXr& P){this-> observations_ = z_; this-> WeightsMatrix_ = P;}
+};
+
+
+// Type definitions for the GAMdata Structure
+/** GAMDataLaplace type definition */
+typedef RegressionDataGAM<RegressionData> GAMDataLaplace;
+/** GAMDataElliptic type definition */
+typedef RegressionDataGAM<RegressionDataElliptic> GAMDataElliptic;
+/**  GAMDataEllipticSpaceVarying type definition */
+typedef RegressionDataGAM<RegressionDataEllipticSpaceVarying> GAMDataEllipticSpaceVarying;
+
+#include "Regression_Data_imp.h"
+
+#endif